<<<<<<< HEAD
{
  "$schema": "./node_modules/@angular/cli/lib/config/schema.json",
  "cli": {
    "analytics": false
  },
  "version": 1,
  "newProjectRoot": "projects",
  "projects": {
    "frontend": {
      "projectType": "application",
      "schematics": {
        "@schematics/angular:application": {
          "strict": true
        }
      },
      "root": "",
      "sourceRoot": "src",
      "prefix": "app",
      "architect": {
        "build": {
          "builder": "@angular-devkit/build-angular:browser",
          "options": {
            "outputPath": "dist/frontend",
            "index": "src/index.html",
            "main": "src/main.ts",
            "polyfills": "src/polyfills.ts",
            "tsConfig": "tsconfig.app.json",
            "assets": [
              "src/favicon.ico",
              "src/assets"
            ],
            "styles": [
              "./node_modules/leaflet/dist/leaflet.css",
              "./node_modules/@angular/material/prebuilt-themes/indigo-pink.css",
              "src/styles.css"
            ],
            "scripts": []
          },
          "configurations": {
            "production": {
              "budgets": [
                {
                  "type": "initial",
                  "maximumWarning": "500kb",
                  "maximumError": "1mb"
                },
                {
                  "type": "anyComponentStyle",
                  "maximumWarning": "2kb",
                  "maximumError": "4kb"
                }
              ],
              "fileReplacements": [
                {
                  "replace": "src/environments/environment.ts",
                  "with": "src/environments/environment.prod.ts"
                }
              ],
              "outputHashing": "all"
            },
            "development": {
              "buildOptimizer": false,
              "optimization": false,
              "vendorChunk": true,
              "extractLicenses": false,
              "sourceMap": true,
              "namedChunks": true
            }
          },
          "defaultConfiguration": "production"
        },
        "serve": {
          "builder": "@angular-devkit/build-angular:dev-server",
          "configurations": {
            "production": {
              "browserTarget": "frontend:build:production"
            },
            "development": {
              "browserTarget": "frontend:build:development"
            }
          },
          "defaultConfiguration": "development"
        },
        "extract-i18n": {
          "builder": "@angular-devkit/build-angular:extract-i18n",
          "options": {
            "browserTarget": "frontend:build"
          }
        },
        "test": {
          "builder": "@angular-devkit/build-angular:karma",
          "options": {
            "main": "src/test.ts",
            "polyfills": "src/polyfills.ts",
            "tsConfig": "tsconfig.spec.json",
            "karmaConfig": "karma.conf.js",
            "assets": [
              "src/favicon.ico",
              "src/assets"
            ],
            "styles": [
              "./node_modules/@angular/material/prebuilt-themes/indigo-pink.css",
              "src/styles.css"
            ],
            "scripts": []
          }
        }
      }
    }
  },
  "defaultProject": "frontend"
}
=======
{
  "$schema": "./node_modules/@angular/cli/lib/config/schema.json",
  "version": 1,
  "newProjectRoot": "projects",
  "projects": {
    "frontend": {
      "projectType": "application",
      "schematics": {
        "@schematics/angular:application": {
          "strict": true
        }
      },
      "root": "",
      "sourceRoot": "src",
      "prefix": "app",
      "architect": {
        "build": {
          "builder": "@angular-devkit/build-angular:browser",
          "options": {
            "outputPath": "dist/frontend",
            "index": "src/index.html",
            "main": "src/main.ts",
            "polyfills": "src/polyfills.ts",
            "tsConfig": "tsconfig.app.json",
            "assets": [
              "src/favicon.ico",
              "src/assets"
            ],
            "styles": [
              "./node_modules/@angular/material/prebuilt-themes/indigo-pink.css",
              "src/styles.css"
            ],
            "scripts": []
          },
          "configurations": {
            "production": {
              "budgets": [
                {
                  "type": "initial",
                  "maximumWarning": "500kb",
                  "maximumError": "1mb"
                },
                {
                  "type": "anyComponentStyle",
                  "maximumWarning": "2kb",
                  "maximumError": "4kb"
                }
              ],
              "fileReplacements": [
                {
                  "replace": "src/environments/environment.ts",
                  "with": "src/environments/environment.prod.ts"
                }
              ],
              "outputHashing": "all"
            },
            "development": {
              "buildOptimizer": false,
              "optimization": false,
              "vendorChunk": true,
              "extractLicenses": false,
              "sourceMap": true,
              "namedChunks": true
            }
          },
          "defaultConfiguration": "production"
        },
        "serve": {
          "builder": "@angular-devkit/build-angular:dev-server",
          "configurations": {
            "production": {
              "browserTarget": "frontend:build:production"
            },
            "development": {
              "browserTarget": "frontend:build:development"
            }
          },
          "defaultConfiguration": "development"
        },
        "extract-i18n": {
          "builder": "@angular-devkit/build-angular:extract-i18n",
          "options": {
            "browserTarget": "frontend:build"
          }
        },
        "test": {
          "builder": "@angular-devkit/build-angular:karma",
          "options": {
            "main": "src/test.ts",
            "polyfills": "src/polyfills.ts",
            "tsConfig": "tsconfig.spec.json",
            "karmaConfig": "karma.conf.js",
            "assets": [
              "src/favicon.ico",
              "src/assets"
            ],
            "styles": [
              "./node_modules/@angular/material/prebuilt-themes/indigo-pink.css",
              "src/styles.css"
            ],
            "scripts": []
          }
        }
      }
    }
  },
  "defaultProject": "frontend"
}
>>>>>>> 759c68ba
<|MERGE_RESOLUTION|>--- conflicted
+++ resolved
@@ -1,119 +1,8 @@
-<<<<<<< HEAD
 {
   "$schema": "./node_modules/@angular/cli/lib/config/schema.json",
   "cli": {
     "analytics": false
   },
-  "version": 1,
-  "newProjectRoot": "projects",
-  "projects": {
-    "frontend": {
-      "projectType": "application",
-      "schematics": {
-        "@schematics/angular:application": {
-          "strict": true
-        }
-      },
-      "root": "",
-      "sourceRoot": "src",
-      "prefix": "app",
-      "architect": {
-        "build": {
-          "builder": "@angular-devkit/build-angular:browser",
-          "options": {
-            "outputPath": "dist/frontend",
-            "index": "src/index.html",
-            "main": "src/main.ts",
-            "polyfills": "src/polyfills.ts",
-            "tsConfig": "tsconfig.app.json",
-            "assets": [
-              "src/favicon.ico",
-              "src/assets"
-            ],
-            "styles": [
-              "./node_modules/leaflet/dist/leaflet.css",
-              "./node_modules/@angular/material/prebuilt-themes/indigo-pink.css",
-              "src/styles.css"
-            ],
-            "scripts": []
-          },
-          "configurations": {
-            "production": {
-              "budgets": [
-                {
-                  "type": "initial",
-                  "maximumWarning": "500kb",
-                  "maximumError": "1mb"
-                },
-                {
-                  "type": "anyComponentStyle",
-                  "maximumWarning": "2kb",
-                  "maximumError": "4kb"
-                }
-              ],
-              "fileReplacements": [
-                {
-                  "replace": "src/environments/environment.ts",
-                  "with": "src/environments/environment.prod.ts"
-                }
-              ],
-              "outputHashing": "all"
-            },
-            "development": {
-              "buildOptimizer": false,
-              "optimization": false,
-              "vendorChunk": true,
-              "extractLicenses": false,
-              "sourceMap": true,
-              "namedChunks": true
-            }
-          },
-          "defaultConfiguration": "production"
-        },
-        "serve": {
-          "builder": "@angular-devkit/build-angular:dev-server",
-          "configurations": {
-            "production": {
-              "browserTarget": "frontend:build:production"
-            },
-            "development": {
-              "browserTarget": "frontend:build:development"
-            }
-          },
-          "defaultConfiguration": "development"
-        },
-        "extract-i18n": {
-          "builder": "@angular-devkit/build-angular:extract-i18n",
-          "options": {
-            "browserTarget": "frontend:build"
-          }
-        },
-        "test": {
-          "builder": "@angular-devkit/build-angular:karma",
-          "options": {
-            "main": "src/test.ts",
-            "polyfills": "src/polyfills.ts",
-            "tsConfig": "tsconfig.spec.json",
-            "karmaConfig": "karma.conf.js",
-            "assets": [
-              "src/favicon.ico",
-              "src/assets"
-            ],
-            "styles": [
-              "./node_modules/@angular/material/prebuilt-themes/indigo-pink.css",
-              "src/styles.css"
-            ],
-            "scripts": []
-          }
-        }
-      }
-    }
-  },
-  "defaultProject": "frontend"
-}
-=======
-{
-  "$schema": "./node_modules/@angular/cli/lib/config/schema.json",
   "version": 1,
   "newProjectRoot": "projects",
   "projects": {
@@ -219,5 +108,4 @@
     }
   },
   "defaultProject": "frontend"
-}
->>>>>>> 759c68ba
+}