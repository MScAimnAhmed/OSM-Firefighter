--- conflicted
+++ resolved
@@ -140,24 +140,19 @@
 
         let mut to_burn = Vec::new();
         {
-            // Get all nodes that got burned in the last step
-            let last_burning: Vec<_> = self.node_data.values()
-                .filter(|&nd| nd.is_burning() && nd.time == self.global_time - 1)
+            // Get all burning nodes
+            let burning: Vec<_> = self.node_data.values()
+                .filter(|&nd| nd.is_burning())
                 .collect();
 
             let graph = self.graph.read().unwrap();
             let offsets = &graph.offsets;
             let edges = &graph.edges;
 
-<<<<<<< HEAD
-            // Add all undefended neighbours that are not already burning to `to_burn`
-            for node_data in last_burning {
-=======
             // For all undefended neighbours that are not already burning, check whether they have
             // to be added to `to_burn`
             self.is_active = false;
             for node_data in burning {
->>>>>>> 8fa3f892
                 let node_id = node_data.node_id;
                 for i in offsets[node_id]..offsets[node_id + 1] {
                     let edge = &edges[i];
