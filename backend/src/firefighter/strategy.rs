--- conflicted
+++ resolved
@@ -18,12 +18,8 @@
 #[strum(serialize_all = "PascalCase")]
 pub enum OSMFStrategy {
     Greedy(GreedyStrategy),
-<<<<<<< HEAD
-    MinDistanceGroup(MinDistGroupStrategy),
+    MultiMinDistanceSets(MultiMinDistSetsStrategy),
     MinDistanceGroup2(MinDistGroupStrategy2),
-=======
-    MultiMinDistanceSets(MultiMinDistSetsStrategy),
->>>>>>> 2f169f80
     Priority(PriorityStrategy),
     Random(RandomStrategy)
 }
