--- conflicted
+++ resolved
@@ -202,15 +202,9 @@
         let roots = problem.gen_fire_roots();
 
         if let OSMFStrategy::MinDistanceGroup(ref mut mindistgroup_strategy) = problem.strategy {
-<<<<<<< HEAD
-            let roots = problem.node_data.times.get(&0).unwrap();
-            mindistgroup_strategy.compute_nodes_to_defend(roots, &problem.settings);
+            mindistgroup_strategy.compute_nodes_to_defend(&roots, &problem.settings);
         } else if let OSMFStrategy::Priority(ref mut priority_strategy) = problem.strategy {
-            let roots = problem.node_data.times.get(&0).unwrap();
-            priority_strategy.compute_nodes_to_defend(roots, &problem.settings);
-=======
-            mindistgroup_strategy.compute_nodes_to_defend(&roots, &problem.settings);
->>>>>>> 2ed448f2
+            priority_strategy.compute_nodes_to_defend(&roots, &problem.settings);
         }
 
         problem
