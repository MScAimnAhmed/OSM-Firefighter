--- conflicted
+++ resolved
@@ -20,7 +20,6 @@
 use crate::firefighter::{problem::{OSMFProblem, OSMFSettings},
                          strategy::{GreedyStrategy, OSMFStrategy, MultiMinDistSetsStrategy, Strategy, PriorityStrategy, RandomStrategy},
                          TimeUnit};
-use crate::firefighter::strategy::MinDistGroupStrategy2;
 use crate::graph::Graph;
 use crate::query::Query;
 use crate::session::OSMFSessionStorage;
@@ -130,18 +129,10 @@
     };
 
     let strategy = match settings.strategy_name.as_str() {
-<<<<<<< HEAD
-        "greedy" => OSMFStrategy::Greedy(GreedyStrategy::new(graph.clone())),
-        "min_distance_group" => OSMFStrategy::MinDistanceGroup(MinDistGroupStrategy::new(graph.clone())),
-        "min_distance_group_2" => OSMFStrategy::MinDistanceGroup2(MinDistGroupStrategy2::new(graph.clone())),
-        "priority" => OSMFStrategy::Priority(PriorityStrategy::new(graph.clone())),
-        "random" => OSMFStrategy::Random(RandomStrategy::new(graph.clone())),
-=======
         "Greedy" => OSMFStrategy::Greedy(GreedyStrategy::new(graph.clone())),
         "MultiMinDistanceSets" => OSMFStrategy::MultiMinDistanceSets(MultiMinDistSetsStrategy::new(graph.clone())),
         "Priority" => OSMFStrategy::Priority(PriorityStrategy::new(graph.clone())),
         "Random" => OSMFStrategy::Random(RandomStrategy::new(graph.clone())),
->>>>>>> 2f169f80
         _ => {
             log::warn!("Unknown strategy {}", settings.strategy_name);
             return Err(OSMFError::BadRequest {
