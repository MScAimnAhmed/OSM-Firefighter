--- conflicted
+++ resolved
@@ -1,517 +1,257 @@
-<<<<<<< HEAD
-mod error;
-mod graph;
-mod session;
-mod firefighter;
-mod query;
-
-use std::{collections::HashMap,
-          env,
-          fs,
-          sync::{Arc, Mutex, RwLock}};
-
-use actix_cors::Cors;
-use actix_web::{App, dev::HttpResponseBuilder, get, HttpMessage, HttpRequest, HttpResponse, HttpServer, middleware::Logger, post, Responder, web, http};
-use log;
-use serde_json::json;
-
-use crate::error::OSMFError;
-use crate::firefighter::{problem::{OSMFProblem, OSMFSettings},
-                         strategy::{GreedyStrategy, OSMFStrategy, MinDistGroupStrategy, Strategy}};
-use crate::firefighter::problem::TimeUnit;
-use crate::graph::Graph;
-use crate::session::OSMFSessionStorage;
-use crate::query::Query;
-
-/// Storage for data associated to the web app
-struct AppData {
-    sessions: Mutex<OSMFSessionStorage>,
-    graphs_path: String,
-    graphs: HashMap<String, Arc<RwLock<Graph>>>,
-}
-
-/// Common function to initialize a `HttpResponseBuilder` for an incoming `HttpRequest`.
-/// This function must be called before retrieving session data.
-fn init_response(data: &web::Data<AppData>, req: &HttpRequest, mut res: HttpResponseBuilder) -> (HttpResponseBuilder, String) {
-    let mut sessions = data.sessions.lock().unwrap();
-    let sid = match req.cookie("sid") {
-        Some(cur_cookie) => {
-            if let Some(new_cookie) = sessions.refresh_session(cur_cookie.value()) {
-                let sid = new_cookie.value().to_string();
-                res.cookie(new_cookie);
-                sid
-            } else {
-                cur_cookie.value().to_string()
-            }
-        }
-        None => {
-            let new_cookie = sessions.open_session();
-            let sid = new_cookie.value().to_string();
-            res.cookie(new_cookie);
-            sid
-        }
-    };
-    (res, sid)
-}
-
-/// Request to check whether the server is up and available
-#[get("/ping")]
-async fn ping(data: web::Data<AppData>, req: HttpRequest) -> impl Responder {
-    let mut res = init_response(&data, &req, HttpResponse::Ok()).0;
-    res.content_type("text/plain; charset=utf-8")
-        .body("pong")
-}
-
-/// List all graph files that can be parsed by the server
-#[get("/graphs")]
-async fn list_graphs(data: web::Data<AppData>, req: HttpRequest) -> Result<HttpResponse, OSMFError> {
-    match fs::read_dir(&data.graphs_path) {
-        Ok(paths) => {
-            let mut res = init_response(&data, &req, HttpResponse::Ok()).0;
-            let mut graph_files = Vec::new();
-            for path in paths {
-                let path = path.unwrap();
-                let filetype = path.file_type().unwrap();
-                if filetype.is_dir() {
-                    continue;
-                }
-                let filename = String::from(
-                    path.file_name()
-                        .to_str()
-                        .unwrap()
-                );
-                let mut ext_len;
-                if filename.ends_with(".fmi") || filename.ends_with(".hub") {
-                    ext_len = 4;
-                    if filename.ends_with(".ch.hub") {
-                        ext_len += 3;
-                    }
-                } else {
-                    continue;
-                }
-                let graph_file = filename[0..filename.len()-ext_len].to_string();
-                if !graph_files.contains(&graph_file) {
-                    graph_files.push(graph_file);
-                }
-            }
-            Ok(res.json(json!(graph_files)))
-        }
-        Err(err) => {
-            log::warn!("Failed to list graph files: {}", err.to_string());
-            Err(OSMFError::Internal {
-                message: "Could not find graph file directory".to_string()
-            })
-        }
-    }
-}
-
-/// List all available firefighter containment strategies
-#[get("/strategies")]
-async fn list_strategies(data: web::Data<AppData>, req: HttpRequest) -> impl Responder {
-    let mut res = init_response(&data, &req, HttpResponse::Ok()).0;
-    res.json(json!(OSMFStrategy::available_strategies()))
-}
-
-/// Simulate a new firefighter problem instance
-#[post("/simulate")]
-async fn simulate_problem(data: web::Data<AppData>, req: HttpRequest) -> Result<HttpResponse, OSMFError> {
-    let res_sid = init_response(&data, &req, HttpResponse::Created());
-    let mut res = res_sid.0;
-    let sid = res_sid.1;
-
-    let query = Query::from(req.query_string());
-
-    let graph_name = query.get("graph")?;
-    let graph = match data.graphs.get(graph_name) {
-        Some(graph) => graph,
-        None => {
-            log::warn!("Unknown graph {}", graph_name);
-            return Err(OSMFError::BadRequest {
-                message: format!("Unknown value for parameter 'graph': '{}'", graph_name)
-            });
-        }
-    };
-
-    let strategy_name = query.get("strategy")?;
-    let strategy = match strategy_name {
-        "greedy" => OSMFStrategy::Greedy(GreedyStrategy::new(graph.clone())),
-        "min_distance_group" => OSMFStrategy::MinDistanceGroup(MinDistGroupStrategy::new(graph.clone())),
-        _ => {
-            log::warn!("Unknown strategy {}", strategy_name);
-            return Err(OSMFError::BadRequest {
-                message: format!("Unknown value for parameter 'strategy': '{}'", strategy_name)
-            });
-        }
-    };
-
-    let num_roots = query.get_and_parse::<usize>("num_roots")?;
-    let num_ffs = query.get_and_parse::<usize>("num_ffs")?;
-    let strategy_every = query.get_and_parse::<u64>("strategy_every")?;
-
-    let mut problem = OSMFProblem::new(
-        graph.clone(),
-        OSMFSettings::new(num_roots, num_ffs, strategy_every),
-        strategy);
-    problem.simulate();
-    let sim_res = problem.simulation_response();
-
-    {
-        let mut sessions = data.sessions.lock().unwrap();
-        let session = sessions.get_mut_session(&sid).unwrap();
-        session.attach_problem(problem);
-    }
-
-    Ok(res.json(sim_res))
-}
-
-/// Update the view of a firefighter simulation
-#[get("/view")]
-async fn update_view(data: web::Data<AppData>, req: HttpRequest) -> Result<HttpResponse, OSMFError> {
-    let res_sid = init_response(&data, &req, HttpResponse::Ok());
-    let mut res = res_sid.0;
-    let sid = res_sid.1;
-
-    let mut sessions = data.sessions.lock().unwrap();
-    let session = sessions.get_mut_session(&sid).unwrap();
-    let problem = match session.get_mut_problem() {
-        Some(problem) => problem,
-        None => {
-            return Err(OSMFError::NoSimulation {
-                message: "No simulation has been started yet".to_string()
-            });
-        }
-    };
-
-    let query = Query::from(req.query_string());
-
-    let maybe_zoom = query.try_get_and_parse::<f64>("zoom");
-    let maybe_time = query.try_get_and_parse::<TimeUnit>("time");
-
-    if maybe_zoom.is_some() && maybe_time.is_some() {
-        let zoom = maybe_zoom.unwrap()?;
-        let time = maybe_time.unwrap()?;
-
-        log::debug!("Computing view for zoom: {} and time: {}", zoom, time);
-
-        Ok(res.content_type("image/png")
-            .body(problem.view_update_response(zoom, &time)))
-    } else {
-        log::debug!("Computing initial view / Resetting view");
-
-        Ok(res.content_type("image/png").body(problem.view_init_response()))
-    }
-}
-
-#[actix_web::main]
-async fn main() -> std::io::Result<()> {
-    // Initialize logger
-    env::set_var("RUST_LOG", "debug");
-    env::set_var("RUST_BACKTRACE", "1");
-    env_logger::init();
-
-    let args: Vec<_> = env::args().collect();
-
-    if args.len() < 2 {
-        let err = "Missing argument: path to graph file";
-        log::error!("{}", err);
-        panic!("{}", err);
-    }
-
-    // Initialize graphs
-    let graphs_path = args[1].to_string();
-    let paths: Vec<_> = match fs::read_dir(&graphs_path) {
-        Ok(paths) => paths.map(|path| path.unwrap()).collect(),
-        Err(err) => panic!("{}", err.to_string())
-    };
-    let mut graphs = HashMap::with_capacity(graphs_path.len());
-    for path in paths {
-        let file_path = path.path().to_str().unwrap().split(".").collect::<Vec<_>>()[0].to_string();
-        let file_name = path.file_name().to_str().unwrap().split(".").collect::<Vec<_>>()[0].to_string();
-        graphs.entry(file_name.clone()).or_insert_with(|| {
-            let graph = Arc::new(RwLock::new(Graph::from_files(&file_path)));
-
-            log::info!("Loaded graph {}", file_name);
-
-            graph
-        });
-    }
-
-    // Initialize app data
-    let data = web::Data::new(AppData {
-        sessions: Mutex::new(OSMFSessionStorage::new()),
-        graphs_path,
-        graphs,
-    });
-
-    // Initialize and start server
-    let server = HttpServer::new(move || {
-        let cors = Cors::default()
-            .allow_any_origin()
-            .allowed_methods(vec!["GET", "POST"])
-            .allowed_headers(vec![http::header::AUTHORIZATION, http::header::ACCEPT])
-            .allowed_header(http::header::CONTENT_TYPE)
-            .supports_credentials()
-            .max_age(3600);
-        App::new()
-            .app_data(data.clone())
-            .wrap(cors)
-            .wrap(Logger::default())
-            .service(ping)
-            .service(list_graphs)
-            .service(list_strategies)
-            .service(simulate_problem)
-            .service(update_view)
-    });
-    server.bind("localhost:8080")?
-        .run()
-        .await
-}
-=======
-mod error;
-mod graph;
-mod session;
-mod firefighter;
-mod query;
-
-use std::{collections::HashMap,
-          env,
-          fs,
-          sync::{Arc, Mutex, RwLock}};
-
-use actix_web::{App,
-                dev::HttpResponseBuilder,
-                get,
-                HttpMessage,
-                HttpRequest,
-                HttpResponse,
-                HttpServer,
-                middleware::Logger,
-                post,
-                put,
-                Responder,
-                web};
-use log;
-use serde_json::json;
-
-use crate::error::OSMFError;
-use crate::firefighter::{ViewRequest,
-                         problem::{OSMFProblem, OSMFSettings},
-                         strategy::{GreedyStrategy,OSMFStrategy, MinDistGroupStrategy, Strategy}};
-use crate::graph::Graph;
-use crate::session::OSMFSessionStorage;
-
-/// Storage for data associated to the web app
-struct AppData {
-    sessions: Mutex<OSMFSessionStorage>,
-    graphs_path: String,
-    graphs: HashMap<String, Arc<RwLock<Graph>>>,
-}
-
-/// Common function to initialize a `HttpResponseBuilder` for an incoming `HttpRequest`.
-/// This function must be called before retrieving session data.
-fn init_response(data: &web::Data<AppData>, req: &HttpRequest, mut res: HttpResponseBuilder) -> (HttpResponseBuilder, String) {
-    let mut sessions = data.sessions.lock().unwrap();
-    let sid = match req.cookie("sid") {
-        Some(cur_cookie) => {
-            if let Some(new_cookie) = sessions.refresh_session(cur_cookie.value()) {
-                let sid = new_cookie.value().to_string();
-                res.cookie(new_cookie);
-                sid
-            } else {
-                cur_cookie.value().to_string()
-            }
-        }
-        None => {
-            let new_cookie = sessions.open_session();
-            let sid = new_cookie.value().to_string();
-            res.cookie(new_cookie);
-            sid
-        }
-    };
-    (res, sid)
-}
-
-/// Request to check whether the server is up and available
-#[get("/ping")]
-async fn ping(data: web::Data<AppData>, req: HttpRequest) -> impl Responder {
-    let mut res = init_response(&data, &req, HttpResponse::Ok()).0;
-    res.content_type("text/plain; charset=utf-8")
-        .body("pong")
-}
-
-/// List all graph files that can be parsed by the server
-#[get("/graphs")]
-async fn list_graphs(data: web::Data<AppData>, req: HttpRequest) -> Result<HttpResponse, OSMFError> {
-    match fs::read_dir(&data.graphs_path) {
-        Ok(paths) => {
-            let mut res = init_response(&data, &req, HttpResponse::Ok()).0;
-            let mut graph_files = Vec::new();
-            for path in paths {
-                let path = path.unwrap();
-                let filetype = path.file_type().unwrap();
-                if filetype.is_dir() {
-                    continue;
-                }
-                let filename = String::from(
-                    path.file_name()
-                        .to_str()
-                        .unwrap()
-                );
-                let mut ext_len;
-                if filename.ends_with(".fmi") || filename.ends_with(".hub") {
-                    ext_len = 4;
-                    if filename.ends_with(".ch.hub") {
-                        ext_len += 3;
-                    }
-                } else {
-                    continue;
-                }
-                let graph_file = filename[0..filename.len()-ext_len].to_string();
-                if !graph_files.contains(&graph_file) {
-                    graph_files.push(graph_file);
-                }
-            }
-            Ok(res.json(json!(graph_files)))
-        }
-        Err(err) => {
-            log::warn!("Failed to list graph files: {}", err.to_string());
-            Err(OSMFError::Internal {
-                message: "Could not find graph file directory".to_string()
-            })
-        }
-    }
-}
-
-/// List all available firefighter containment strategies
-#[get("/strategies")]
-async fn list_strategies(data: web::Data<AppData>, req: HttpRequest) -> impl Responder {
-    let mut res = init_response(&data, &req, HttpResponse::Ok()).0;
-    res.json(json!(OSMFStrategy::available_strategies()))
-}
-
-/// Simulate a new firefighter problem instance
-#[post("/simulate")]
-async fn simulate_problem(data: web::Data<AppData>, settings: web::Json<OSMFSettings>, req: HttpRequest) -> Result<HttpResponse, OSMFError> {
-    let res_sid = init_response(&data, &req, HttpResponse::Created());
-    let mut res = res_sid.0;
-    let sid = res_sid.1;
-
-    let graph = match data.graphs.get(&settings.graph_name) {
-        Some(graph) => graph,
-        None => {
-            log::warn!("Unknown graph {}", settings.graph_name);
-            return Err(OSMFError::BadRequest {
-                message: format!("Unknown value for parameter 'graph': '{}'", settings.graph_name)
-            });
-        }
-    };
-
-    let strategy = match settings.strategy_name.as_str() {
-        "greedy" => OSMFStrategy::Greedy(GreedyStrategy::new(graph.clone())),
-        "min_distance_group" => OSMFStrategy::MinDistanceGroup(MinDistGroupStrategy::new(graph.clone())),
-        _ => {
-            log::warn!("Unknown strategy {}", settings.strategy_name);
-            return Err(OSMFError::BadRequest {
-                message: format!("Unknown value for parameter 'strategy': '{}'", settings.strategy_name)
-            });
-        }
-    };
-
-    let mut problem = OSMFProblem::new(
-        graph.clone(),
-        settings.into_inner(),
-        strategy);
-    problem.simulate();
-
-    let res = res.json(problem.simulation_response());
-
-    {
-        let mut sessions = data.sessions.lock().unwrap();
-        let session = sessions.get_mut_session(&sid).unwrap();
-        session.attach_problem(problem);
-    }
-
-    Ok(res)
-}
-
-/// Update the view of a firefighter simulation
-#[put("/view")]
-async fn display_view(data: web::Data<AppData>, payload: web::Json<ViewRequest>, req: HttpRequest) -> Result<HttpResponse, OSMFError> {
-    let res_sid = init_response(&data, &req, HttpResponse::Ok());
-    let mut res = res_sid.0;
-    let sid = res_sid.1;
-
-    let mut sessions = data.sessions.lock().unwrap();
-    let session = sessions.get_mut_session(&sid).unwrap();
-    let problem = match session.get_mut_problem() {
-        Some(problem) => problem,
-        None => {
-            return Err(OSMFError::NoSimulation {
-                message: "No simulation has been started yet".to_string()
-            });
-        }
-    };
-
-    log::debug!("Computing view for zoom: {} and time: {}", payload.zoom, payload.time);
-
-    Ok(res.content_type("image/png")
-        .body(problem.view_response(payload.into_inner())))
-}
-
-#[actix_web::main]
-async fn main() -> std::io::Result<()> {
-    // Initialize logger
-    env::set_var("RUST_LOG", "debug");
-    env::set_var("RUST_BACKTRACE", "1");
-    env_logger::init();
-
-    let args: Vec<_> = env::args().collect();
-
-    if args.len() < 2 {
-        let err = "Missing argument: path to graph file";
-        log::error!("{}", err);
-        panic!("{}", err);
-    }
-
-    // Initialize graphs
-    let graphs_path = args[1].to_string();
-    let paths: Vec<_> = match fs::read_dir(&graphs_path) {
-        Ok(paths) => paths.map(|path| path.unwrap()).collect(),
-        Err(err) => panic!("{}", err.to_string())
-    };
-    let mut graphs = HashMap::with_capacity(graphs_path.len());
-    for path in paths {
-        let file_path = path.path().to_str().unwrap().split(".").collect::<Vec<_>>()[0].to_string();
-        let file_name = path.file_name().to_str().unwrap().split(".").collect::<Vec<_>>()[0].to_string();
-        graphs.entry(file_name.clone()).or_insert_with(|| {
-            let graph = Arc::new(RwLock::new(Graph::from_files(&file_path)));
-
-            log::info!("Loaded graph {}", file_name);
-
-            graph
-        });
-    }
-
-    // Initialize app data
-    let data = web::Data::new(AppData {
-        sessions: Mutex::new(OSMFSessionStorage::new()),
-        graphs_path,
-        graphs,
-    });
-
-    // Initialize and start server
-    let server = HttpServer::new(move || {
-        App::new()
-            .app_data(data.clone())
-            .wrap(Logger::default())
-            .service(ping)
-            .service(list_graphs)
-            .service(list_strategies)
-            .service(simulate_problem)
-            .service(display_view)
-    });
-    server.bind("0.0.0.0:8080")?
-        .run()
-        .await
-}
->>>>>>> 9ee652f6
+mod error;
+mod graph;
+mod session;
+mod firefighter;
+mod query;
+
+use std::{collections::HashMap,
+          env,
+          fs,
+          sync::{Arc, Mutex, RwLock}};
+
+use actix_cors::Cors;
+use actix_web::{App,
+                dev::HttpResponseBuilder,
+                get,
+                HttpMessage,
+                HttpRequest,
+                HttpResponse,
+                HttpServer,
+                middleware::Logger,
+                post,
+                put,
+                Responder,
+                web};
+use log;
+use serde_json::json;
+
+use crate::error::OSMFError;
+use crate::firefighter::{ViewRequest,
+                         problem::{OSMFProblem, OSMFSettings},
+                         strategy::{GreedyStrategy,OSMFStrategy, MinDistGroupStrategy, Strategy}};
+use crate::graph::Graph;
+use crate::session::OSMFSessionStorage;
+use crate::query::Query;
+
+/// Storage for data associated to the web app
+struct AppData {
+    sessions: Mutex<OSMFSessionStorage>,
+    graphs_path: String,
+    graphs: HashMap<String, Arc<RwLock<Graph>>>,
+}
+
+/// Common function to initialize a `HttpResponseBuilder` for an incoming `HttpRequest`.
+/// This function must be called before retrieving session data.
+fn init_response(data: &web::Data<AppData>, req: &HttpRequest, mut res: HttpResponseBuilder) -> (HttpResponseBuilder, String) {
+    let mut sessions = data.sessions.lock().unwrap();
+    let sid = match req.cookie("sid") {
+        Some(cur_cookie) => {
+            if let Some(new_cookie) = sessions.refresh_session(cur_cookie.value()) {
+                let sid = new_cookie.value().to_string();
+                res.cookie(new_cookie);
+                sid
+            } else {
+                cur_cookie.value().to_string()
+            }
+        }
+        None => {
+            let new_cookie = sessions.open_session();
+            let sid = new_cookie.value().to_string();
+            res.cookie(new_cookie);
+            sid
+        }
+    };
+    (res, sid)
+}
+
+/// Request to check whether the server is up and available
+#[get("/ping")]
+async fn ping(data: web::Data<AppData>, req: HttpRequest) -> impl Responder {
+    let mut res = init_response(&data, &req, HttpResponse::Ok()).0;
+    res.content_type("text/plain; charset=utf-8")
+        .body("pong")
+}
+
+/// List all graph files that can be parsed by the server
+#[get("/graphs")]
+async fn list_graphs(data: web::Data<AppData>, req: HttpRequest) -> Result<HttpResponse, OSMFError> {
+    match fs::read_dir(&data.graphs_path) {
+        Ok(paths) => {
+            let mut res = init_response(&data, &req, HttpResponse::Ok()).0;
+            let mut graph_files = Vec::new();
+            for path in paths {
+                let path = path.unwrap();
+                let filetype = path.file_type().unwrap();
+                if filetype.is_dir() {
+                    continue;
+                }
+                let filename = String::from(
+                    path.file_name()
+                        .to_str()
+                        .unwrap()
+                );
+                let mut ext_len;
+                if filename.ends_with(".fmi") || filename.ends_with(".hub") {
+                    ext_len = 4;
+                    if filename.ends_with(".ch.hub") {
+                        ext_len += 3;
+                    }
+                } else {
+                    continue;
+                }
+                let graph_file = filename[0..filename.len()-ext_len].to_string();
+                if !graph_files.contains(&graph_file) {
+                    graph_files.push(graph_file);
+                }
+            }
+            Ok(res.json(json!(graph_files)))
+        }
+        Err(err) => {
+            log::warn!("Failed to list graph files: {}", err.to_string());
+            Err(OSMFError::Internal {
+                message: "Could not find graph file directory".to_string()
+            })
+        }
+    }
+}
+
+/// List all available firefighter containment strategies
+#[get("/strategies")]
+async fn list_strategies(data: web::Data<AppData>, req: HttpRequest) -> impl Responder {
+    let mut res = init_response(&data, &req, HttpResponse::Ok()).0;
+    res.json(json!(OSMFStrategy::available_strategies()))
+}
+
+/// Simulate a new firefighter problem instance
+#[post("/simulate")]
+async fn simulate_problem(data: web::Data<AppData>, settings: web::Json<OSMFSettings>, req: HttpRequest) -> Result<HttpResponse, OSMFError> {
+    let res_sid = init_response(&data, &req, HttpResponse::Created());
+    let mut res = res_sid.0;
+    let sid = res_sid.1;
+
+    let graph = match data.graphs.get(&settings.graph_name) {
+        Some(graph) => graph,
+        None => {
+            log::warn!("Unknown graph {}", settings.graph_name);
+            return Err(OSMFError::BadRequest {
+                message: format!("Unknown value for parameter 'graph': '{}'", settings.graph_name)
+            });
+        }
+    };
+
+    let strategy = match settings.strategy_name.as_str() {
+        "greedy" => OSMFStrategy::Greedy(GreedyStrategy::new(graph.clone())),
+        "min_distance_group" => OSMFStrategy::MinDistanceGroup(MinDistGroupStrategy::new(graph.clone())),
+        _ => {
+            log::warn!("Unknown strategy {}", settings.strategy_name);
+            return Err(OSMFError::BadRequest {
+                message: format!("Unknown value for parameter 'strategy': '{}'", settings.strategy_name)
+            });
+        }
+    };
+
+    let mut problem = OSMFProblem::new(
+        graph.clone(),
+        settings.into_inner(),
+        strategy);
+    problem.simulate();
+
+    let res = res.json(problem.simulation_response());
+
+    {
+        let mut sessions = data.sessions.lock().unwrap();
+        let session = sessions.get_mut_session(&sid).unwrap();
+        session.attach_problem(problem);
+    }
+
+    Ok(res)
+}
+
+/// Update the view of a firefighter simulation
+#[put("/view")]
+async fn display_view(data: web::Data<AppData>, payload: web::Json<ViewRequest>, req: HttpRequest) -> Result<HttpResponse, OSMFError> {
+    let res_sid = init_response(&data, &req, HttpResponse::Ok());
+    let mut res = res_sid.0;
+    let sid = res_sid.1;
+
+    let mut sessions = data.sessions.lock().unwrap();
+    let session = sessions.get_mut_session(&sid).unwrap();
+    let problem = match session.get_mut_problem() {
+        Some(problem) => problem,
+        None => {
+            return Err(OSMFError::NoSimulation {
+                message: "No simulation has been started yet".to_string()
+            });
+        }
+    };
+
+    log::debug!("Computing view for zoom: {} and time: {}", payload.zoom, payload.time);
+
+    Ok(res.content_type("image/png")
+        .body(problem.view_response(payload.into_inner())))
+}
+
+#[actix_web::main]
+async fn main() -> std::io::Result<()> {
+    // Initialize logger
+    env::set_var("RUST_LOG", "debug");
+    env::set_var("RUST_BACKTRACE", "1");
+    env_logger::init();
+
+    let args: Vec<_> = env::args().collect();
+
+    if args.len() < 2 {
+        let err = "Missing argument: path to graph file";
+        log::error!("{}", err);
+        panic!("{}", err);
+    }
+
+    // Initialize graphs
+    let graphs_path = args[1].to_string();
+    let paths: Vec<_> = match fs::read_dir(&graphs_path) {
+        Ok(paths) => paths.map(|path| path.unwrap()).collect(),
+        Err(err) => panic!("{}", err.to_string())
+    };
+    let mut graphs = HashMap::with_capacity(graphs_path.len());
+    for path in paths {
+        let file_path = path.path().to_str().unwrap().split(".").collect::<Vec<_>>()[0].to_string();
+        let file_name = path.file_name().to_str().unwrap().split(".").collect::<Vec<_>>()[0].to_string();
+        graphs.entry(file_name.clone()).or_insert_with(|| {
+            let graph = Arc::new(RwLock::new(Graph::from_files(&file_path)));
+
+            log::info!("Loaded graph {}", file_name);
+
+            graph
+        });
+    }
+
+    // Initialize app data
+    let data = web::Data::new(AppData {
+        sessions: Mutex::new(OSMFSessionStorage::new()),
+        graphs_path,
+        graphs,
+    });
+
+    // Initialize and start server
+    let server = HttpServer::new(move || {
+        let cors = Cors::default()
+            .allow_any_origin()
+            .allowed_methods(vec!["GET", "POST"])
+            .allowed_headers(vec![http::header::AUTHORIZATION, http::header::ACCEPT])
+            .allowed_header(http::header::CONTENT_TYPE)
+            .supports_credentials()
+            .max_age(3600);
+        App::new()
+            .app_data(data.clone())
+            .wrap(cors)
+            .wrap(Logger::default())
+            .service(ping)
+            .service(list_graphs)
+            .service(list_strategies)
+            .service(simulate_problem)
+            .service(display_view)
+    });
+    server.bind("localhost:8080")?
+        .run()
+        .await
+}