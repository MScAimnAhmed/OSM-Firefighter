# We use the latest Rust stable release as base image
FROM rust:1.56.1

# Let's switch our working directory to `app` (equivalent to `cd app`)
# The `app` folder will be created for us by Docker in case it does not
# exist already.
WORKDIR /app
# Copy all files from our working environment to our Docker image
COPY . .
# Let's build our binary!
# We'll use the release profile to make it faaaast
RUN cargo build --release
# When `docker run` is executed, launch the binary!
<<<<<<< HEAD
ENTRYPOINT ["./target/release/osm_firefighter_backend /app/data/"]
=======
ENTRYPOINT ["./target/release/osm_firefighter_backend", "./data"]
>>>>>>> 2ed448f2
<|MERGE_RESOLUTION|>--- conflicted
+++ resolved
@@ -1,18 +1,14 @@
-# We use the latest Rust stable release as base image
-FROM rust:1.56.1
-
-# Let's switch our working directory to `app` (equivalent to `cd app`)
-# The `app` folder will be created for us by Docker in case it does not
-# exist already.
-WORKDIR /app
-# Copy all files from our working environment to our Docker image
-COPY . .
-# Let's build our binary!
-# We'll use the release profile to make it faaaast
-RUN cargo build --release
-# When `docker run` is executed, launch the binary!
-<<<<<<< HEAD
-ENTRYPOINT ["./target/release/osm_firefighter_backend /app/data/"]
-=======
-ENTRYPOINT ["./target/release/osm_firefighter_backend", "./data"]
->>>>>>> 2ed448f2
+# We use the latest Rust stable release as base image
+FROM rust:1.56.1
+
+# Let's switch our working directory to `app` (equivalent to `cd app`)
+# The `app` folder will be created for us by Docker in case it does not
+# exist already.
+WORKDIR /app
+# Copy all files from our working environment to our Docker image
+COPY . .
+# Let's build our binary!
+# We'll use the release profile to make it faaaast
+RUN cargo build --release
+# When `docker run` is executed, launch the binary!
+ENTRYPOINT ["./target/release/osm_firefighter_backend", "./data"]